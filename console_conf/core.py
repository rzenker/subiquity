--- conflicted
+++ resolved
@@ -23,18 +23,9 @@
 class ConsoleConf(Application):
 
     project = "console_conf"
-<<<<<<< HEAD
-    controllers = {
-        "Welcome": None,
-        "Locale": None,
-        "Network": None,
-        "Identity": None,
-        "Login": None,
-    }
-=======
     controllers = [
         "Welcome",
+        "Locale",
         "Network",
         "Identity",
-    ]
->>>>>>> 497fde3d
+    ]